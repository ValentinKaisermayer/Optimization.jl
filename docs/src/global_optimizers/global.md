--- conflicted
+++ resolved
@@ -50,11 +50,8 @@
 
 ## NLopt.jl
 
-<<<<<<< HEAD
 NLopt.jl algorithms are chosen via `NLopt.Opt(:algname, nstates)` or `NLopt.AlgorithmName()` where nstates is the number of states to be optimized . Consult the
-=======
-NLopt.jl algorithms are chosen via `NLopt.Opt(:algname, nstates)` or `NLO(:algname)` where `nstates` is the number of states to be optimized . Consult the
->>>>>>> 2c9150a3
+
 [NLopt Documentation](https://nlopt.readthedocs.io/en/latest/NLopt_Algorithms/)
 for more information on the algorithms. Possible algorithm names are:
 
