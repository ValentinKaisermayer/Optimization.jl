[deps]
Documenter = "e30172f5-a6a5-5a46-863b-614d45cd2de4"
FiniteDiff = "6a86dc24-6348-571c-b903-95158fe2bd41"
ForwardDiff = "f6369f11-7733-5829-9624-2563aa707210"
ModelingToolkit = "961ee093-0014-501f-94e3-6117800e7a78"
OptimizationBBO = "3e6eede4-6085-4f62-9a71-46d9bc1eb92b"
OptimizationCMAEvolutionStrategy = "bd407f91-200f-4536-9381-e4ba712f53f8"
OptimizationEvolutionary = "cb963754-43f6-435e-8d4b-99009ff27753"
OptimizationNLopt = "4e6fcdb7-1186-4e1f-a706-475e75c168bb"
OptimizationOptimJL = "36348300-93cb-4f02-beb5-3c3902f8871e"
OptimizationOptimisers = "42dfb2eb-d2b4-4451-abcd-913932933ac1"
ReverseDiff = "37e2e3b7-166d-5795-8a7a-e32c996b4267"
Tracker = "9f7883ad-71c0-57eb-9f7f-b5c9e6d3789c"
Zygote = "e88e6eb3-aa80-5325-afca-941959d7151f"

[compat]
Documenter = "0.26, 0.27"
FiniteDiff = ">= 2.8.1"
ForwardDiff = ">= 0.10.19"
ModelingToolkit = ">= 8.11.0"
<<<<<<< HEAD
OptimizationBBO = "0.1"
=======
OptimizationCMAEvolutionStrategy = "0.1"
OptimizationOptimJL = "0.1"
OptimizationNLopt = "0.1"
OptimizationOptimisers = "0.1"
OptimizationEvolutionary = "0.1"
>>>>>>> 4ba0a1ce
ReverseDiff = ">= 1.9.0"
Tracker = ">= 0.2"
Zygote = ">= 0.5"<|MERGE_RESOLUTION|>--- conflicted
+++ resolved
@@ -18,15 +18,12 @@
 FiniteDiff = ">= 2.8.1"
 ForwardDiff = ">= 0.10.19"
 ModelingToolkit = ">= 8.11.0"
-<<<<<<< HEAD
 OptimizationBBO = "0.1"
-=======
 OptimizationCMAEvolutionStrategy = "0.1"
 OptimizationOptimJL = "0.1"
 OptimizationNLopt = "0.1"
 OptimizationOptimisers = "0.1"
 OptimizationEvolutionary = "0.1"
->>>>>>> 4ba0a1ce
 ReverseDiff = ">= 1.9.0"
 Tracker = ">= 0.2"
 Zygote = ">= 0.5"