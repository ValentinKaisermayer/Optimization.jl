module OptimizationNLopt

using Reexport
@reexport using NLopt, Optimization
using Optimization.SciMLBase

(f::NLopt.Algorithm)() = f

SciMLBase.allowsbounds(opt::Union{NLopt.Algorithm, NLopt.Opt}) = true

struct NLoptOptimizationCache{F <: OptimizationFunction, RC, LB, UB, S, O, P} <:
       SciMLBase.AbstractOptimizationCache
    f::F
    reinit_cache::RC
    lb::LB
    ub::UB
    sense::S
    opt::O
    progress::P
    solver_args::NamedTuple
end

function Base.getproperty(cache::NLoptOptimizationCache, x::Symbol)
    if x in fieldnames(Optimization.ReInitCache)
        return getfield(cache.reinit_cache, x)
    end
    return getfield(cache, x)
end

function NLoptOptimizationCache(prob::OptimizationProblem, opt; progress, kwargs...)
    reinit_cache = Optimization.ReInitCache(prob.u0, prob.p) # everything that can be changed via `reinit`
    f = Optimization.instantiate_function(prob.f, reinit_cache, prob.f.adtype)

    return NLoptOptimizationCache(f, reinit_cache, prob.lb, prob.ub, prob.sense, opt,
                                  progress,
                                  NamedTuple(kwargs))
end

SciMLBase.supports_opt_cache_interface(opt::Union{NLopt.Algorithm, NLopt.Opt}) = true
SciMLBase.has_reinit(cache::NLoptOptimizationCache) = true
function SciMLBase.reinit!(cache::NLoptOptimizationCache; p = missing, u0 = missing)
    if p === missing && u0 === missing
        p, u0 = cache.p, cache.u0
    else # at least one of them has a value
        if p === missing
            p = cache.p
        end
        if u0 === missing
            u0 = cache.u0
        end
        if (eltype(p) <: Pair && !isempty(p)) || (eltype(u0) <: Pair && !isempty(u0)) # one is a non-empty symbolic map
            hasproperty(cache.f, :sys) && hasfield(typeof(cache.f.sys), :ps) ||
                throw(ArgumentError("This cache does not support symbolic maps with `remake`, i.e. it does not have a symbolic origin." *
                                    " Please use `remake` with the `p` keyword argument as a vector of values, paying attention to parameter order."))
            hasproperty(cache.f, :sys) && hasfield(typeof(cache.f.sys), :states) ||
                throw(ArgumentError("This cache does not support symbolic maps with `remake`, i.e. it does not have a symbolic origin." *
                                    " Please use `remake` with the `u0` keyword argument as a vector of values, paying attention to state order."))
            p, u0 = SciMLBase.process_p_u0_symbolic(cache, p, u0)
        end
    end

    cache.reinit_cache.p = p
    cache.reinit_cache.u0 = u0

    return cache
end

function __map_optimizer_args!(cache::NLoptOptimizationCache, opt::NLopt.Opt;
                               callback = nothing,
                               maxiters::Union{Number, Nothing} = nothing,
                               maxtime::Union{Number, Nothing} = nothing,
                               abstol::Union{Number, Nothing} = nothing,
                               reltol::Union{Number, Nothing} = nothing,
                               local_method::Union{NLopt.Algorithm, NLopt.Opt, Nothing} = nothing,
                               local_maxiters::Union{Number, Nothing} = nothing,
                               local_maxtime::Union{Number, Nothing} = nothing,
                               local_options::Union{NamedTuple, Nothing} = nothing,
                               kwargs...)
    if local_method !== nothing
        if isa(local_method, NLopt.Opt)
            if ndims(local_method) != length(cache.u0)
                error("Passed local NLopt.Opt optimization dimension does not match OptimizationProblem dimension.")
            end
            local_meth = local_method
        else
            local_meth = NLopt.Opt(local_method, length(cache.u0))
        end

        if !isnothing(local_options)
            for j in Dict(pairs(local_options))
                eval(Meta.parse("NLopt." * string(j.first) * "!"))(local_meth, j.second)
            end
        end

        if !(isnothing(local_maxiters))
            NLopt.maxeval!(local_meth, local_maxiters)
        end

        if !(isnothing(local_maxtime))
            NLopt.maxtime!(local_meth, local_maxtime)
        end

        NLopt.local_optimizer!(opt, local_meth)
    end

    # add optimiser options from kwargs
    for j in kwargs
        eval(Meta.parse("NLopt." * string(j.first) * "!"))(opt, j.second)
    end

<<<<<<< HEAD
    if cache.ub !== nothing
        NLopt.upper_bounds!(opt, cache.ub)
    end

    if cache.lb !== nothing
        NLopt.lower_bounds!(opt, cache.lb)
=======
    if prob.ub !== nothing
        opt.upper_bounds = prob.ub
    end

    if prob.lb !== nothing
        opt.lower_bounds = prob.lb
>>>>>>> d125f251
    end

    if !(isnothing(maxiters))
        NLopt.maxeval!(opt, maxiters)
    end

    if !(isnothing(maxtime))
        NLopt.maxtime!(opt, maxtime)
    end

    if !isnothing(abstol)
        NLopt.ftol_abs!(opt, abstol)
    end
    if !isnothing(reltol)
        NLopt.ftol_rel!(opt, reltol)
    end

    return nothing
end

function __nlopt_status_to_ReturnCode(status::Symbol)
    if status in Symbol.([
                             NLopt.SUCCESS,
                             NLopt.STOPVAL_REACHED,
                             NLopt.FTOL_REACHED,
                             NLopt.XTOL_REACHED,
                             NLopt.ROUNDOFF_LIMITED,
                         ])
        return ReturnCode.Success
    elseif status == Symbol(NLopt.MAXEVAL_REACHED)
        return ReturnCode.MaxIters
    elseif status == Symbol(NLopt.MAXTIME_REACHED)
        return ReturnCode.MaxTime
    elseif status in Symbol.([
                                 NLopt.OUT_OF_MEMORY,
                                 NLopt.INVALID_ARGS,
                                 NLopt.FAILURE,
                                 NLopt.FORCED_STOP,
                             ])
        return ReturnCode.Failure
    else
        return ReturnCode.Default
    end
end

function SciMLBase.__init(prob::OptimizationProblem, opt::Union{NLopt.Algorithm, NLopt.Opt};
                          maxiters::Union{Number, Nothing} = nothing,
                          maxtime::Union{Number, Nothing} = nothing,
                          local_method::Union{NLopt.Algorithm, NLopt.Opt, Nothing} = nothing,
                          local_maxiters::Union{Number, Nothing} = nothing,
                          local_maxtime::Union{Number, Nothing} = nothing,
                          local_options::Union{NamedTuple, Nothing} = nothing,
                          abstol::Union{Number, Nothing} = nothing,
                          reltol::Union{Number, Nothing} = nothing,
                          progress = false,
                          callback = (args...) -> (false),
                          kwargs...)
    maxiters = Optimization._check_and_convert_maxiters(maxiters)
    maxtime = Optimization._check_and_convert_maxtime(maxtime)
    local_maxiters = Optimization._check_and_convert_maxiters(local_maxiters)
    local_maxtime = Optimization._check_and_convert_maxtime(local_maxtime)

    return NLoptOptimizationCache(prob, opt; maxiters, maxtime, local_method,
                                  local_maxiters, local_maxtime, local_options, abstol,
                                  reltol, progress, callback)
end

function SciMLBase.__solve(cache::NLoptOptimizationCache)
    local x

    _loss = function (θ)
        x = cache.f.f(θ, cache.p)
        cache.solver_args.callback(θ, x...)
        return x[1]
    end

    fg! = function (θ, G)
        if length(G) > 0
            cache.f.grad(G, θ)
        end

        return _loss(θ)
    end

    opt_setup = if isa(cache.opt, NLopt.Opt)
        if ndims(cache.opt) != length(cache.u0)
            error("Passed NLopt.Opt optimization dimension does not match OptimizationProblem dimension.")
        end
        cache.opt
    else
        NLopt.Opt(cache.opt, length(cache.u0))
    end

    if cache.sense === Optimization.MaxSense
        NLopt.max_objective!(opt_setup, fg!)
    else
        NLopt.min_objective!(opt_setup, fg!)
    end

    __map_optimizer_args!(cache, opt_setup, maxiters = cache.solver_args.maxiters,
                          maxtime = cache.solver_args.maxtime,
                          abstol = cache.solver_args.abstol,
                          reltol = cache.solver_args.reltol,
                          local_method = cache.solver_args.local_method,
                          local_maxiters = cache.solver_args.local_maxiters,
                          local_options = cache.solver_args.local_options;
                          cache.solver_args...)

    t0 = time()
    (minf, minx, ret) = NLopt.optimize(opt_setup, cache.u0)
    t1 = time()
    retcode = __nlopt_status_to_ReturnCode(ret)
<<<<<<< HEAD
    SciMLBase.build_solution(cache, cache.opt, minx,
=======

    if retcode == ReturnCode.Failure
        @warn "NLopt failed to converge: $(ret)"
        minx = fill(NaN, length(prob.u0))
        minf = NaN
    end

    SciMLBase.build_solution(SciMLBase.DefaultOptimizationCache(prob.f, prob.p), opt, minx,
>>>>>>> d125f251
                             minf; original = opt_setup, retcode = retcode,
                             solve_time = t1 - t0)
end

end<|MERGE_RESOLUTION|>--- conflicted
+++ resolved
@@ -107,22 +107,13 @@
     for j in kwargs
         eval(Meta.parse("NLopt." * string(j.first) * "!"))(opt, j.second)
     end
-
-<<<<<<< HEAD
+    
     if cache.ub !== nothing
         NLopt.upper_bounds!(opt, cache.ub)
     end
 
     if cache.lb !== nothing
         NLopt.lower_bounds!(opt, cache.lb)
-=======
-    if prob.ub !== nothing
-        opt.upper_bounds = prob.ub
-    end
-
-    if prob.lb !== nothing
-        opt.lower_bounds = prob.lb
->>>>>>> d125f251
     end
 
     if !(isnothing(maxiters))
@@ -235,18 +226,13 @@
     (minf, minx, ret) = NLopt.optimize(opt_setup, cache.u0)
     t1 = time()
     retcode = __nlopt_status_to_ReturnCode(ret)
-<<<<<<< HEAD
-    SciMLBase.build_solution(cache, cache.opt, minx,
-=======
-
+    
     if retcode == ReturnCode.Failure
         @warn "NLopt failed to converge: $(ret)"
         minx = fill(NaN, length(prob.u0))
         minf = NaN
     end
-
-    SciMLBase.build_solution(SciMLBase.DefaultOptimizationCache(prob.f, prob.p), opt, minx,
->>>>>>> d125f251
+    SciMLBase.build_solution(cache, cache.opt, minx,
                              minf; original = opt_setup, retcode = retcode,
                              solve_time = t1 - t0)
 end
