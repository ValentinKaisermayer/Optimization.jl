--- conflicted
+++ resolved
@@ -169,11 +169,7 @@
 # sol = solve(prob, QuadDirect(); splits = ([-0.5, 0.0, 0.5],[-0.5, 0.0, 0.5]))
 # @test 10*sol.minimum < l1
 
-<<<<<<< HEAD
-@testset "Evolutionary, BlackBoxOptim, Metaheuristics, Nonconvex, MultistartOptimization" begin
-=======
-@testset "Evolutionary, BlackBoxOptim, Metaheuristics, Nonconvex, GCMAES, SpeedMapping" begin
->>>>>>> 6c70b86a
+@testset "Evolutionary, BlackBoxOptim, Metaheuristics, Nonconvex, GCMAES, SpeedMapping, MultistartOptimization" begin
     optprob = OptimizationFunction(rosenbrock, GalacticOptim.AutoZygote())
     using Evolutionary
     prob = GalacticOptim.OptimizationProblem(optprob, x0, _p)
@@ -426,40 +422,37 @@
 
     sol = solve(prob, BayesOptAlg(NLoptAlg(:LN_NELDERMEAD)), sub_options=(;maxeval=100))
     @test 10*sol.minimum < l1
-<<<<<<< HEAD
-
+
+    using GCMAES
+    f_ad = OptimizationFunction(rosenbrock, GalacticOptim.AutoForwardDiff())
+    f_noad = OptimizationFunction(rosenbrock)
+
+    prob = GalacticOptim.OptimizationProblem(f_ad, x0, _p, lb=[-1.0, -1.0], ub=[1.0, 1.0])
+    sol = solve(prob, GCMAESOpt(), maxiters=1000)
+    @test 10*sol.minimum < l1
+
+    prob = GalacticOptim.OptimizationProblem(f_noad, x0, _p, lb=[-1.0, -1.0], ub=[1.0, 1.0])
+    sol = solve(prob, GCMAESOpt(), maxiters=1000)
+    @test 10*sol.minimum < l1
+
+    using SpeedMapping
+    f = OptimizationFunction(rosenbrock, GalacticOptim.AutoForwardDiff())
+    prob = OptimizationProblem(f, x0, _p)
+    sol = solve(prob,SpeedMappingOpt())
+
+    prob = OptimizationProblem(f, x0, _p;lb=[0.0,0.0], ub=[1.0,1.0])
+    sol = solve(prob,SpeedMappingOpt())
+
+    f = OptimizationFunction(rosenbrock)
+    prob = OptimizationProblem(f, x0, _p)
+    sol = solve(prob,SpeedMappingOpt())
+
+    prob = OptimizationProblem(f, x0, _p;lb=[0.0,0.0], ub=[1.0,1.0])
+    sol = solve(prob,SpeedMappingOpt())
+  
     using MultistartOptimization
     f = OptimizationFunction(rosenbrock,GalacticOptim.AutoForwardDiff())
     prob = GalacticOptim.OptimizationProblem(f, x0, _p, lb = [-1.0,-1.0], ub = [1.5,1.5])
     sol = solve(prob, MultistartOptimization.TikTak(100), local_method = NLopt.LD_LBFGS())
     @test 10*sol.minimum < l1
-=======
-  
-    using GCMAES
-    f_ad = OptimizationFunction(rosenbrock, GalacticOptim.AutoForwardDiff())
-    f_noad = OptimizationFunction(rosenbrock)
-
-    prob = GalacticOptim.OptimizationProblem(f_ad, x0, _p, lb=[-1.0, -1.0], ub=[1.0, 1.0])
-    sol = solve(prob, GCMAESOpt(), maxiters=1000)
-    @test 10*sol.minimum < l1
-
-    prob = GalacticOptim.OptimizationProblem(f_noad, x0, _p, lb=[-1.0, -1.0], ub=[1.0, 1.0])
-    sol = solve(prob, GCMAESOpt(), maxiters=1000)
-    @test 10*sol.minimum < l1
-
-    using SpeedMapping
-    f = OptimizationFunction(rosenbrock, GalacticOptim.AutoForwardDiff())
-    prob = OptimizationProblem(f, x0, _p)
-    sol = solve(prob,SpeedMappingOpt())
-
-    prob = OptimizationProblem(f, x0, _p;lb=[0.0,0.0], ub=[1.0,1.0])
-    sol = solve(prob,SpeedMappingOpt())
-
-    f = OptimizationFunction(rosenbrock)
-    prob = OptimizationProblem(f, x0, _p)
-    sol = solve(prob,SpeedMappingOpt())
-
-    prob = OptimizationProblem(f, x0, _p;lb=[0.0,0.0], ub=[1.0,1.0])
-    sol = solve(prob,SpeedMappingOpt())
->>>>>>> 6c70b86a
 end