--- conflicted
+++ resolved
@@ -26,11 +26,7 @@
 ProgressLogging = "0.1"
 Reexport = "0.2, 1.0"
 Requires = "1.0"
-<<<<<<< HEAD
-SciMLBase = "1.67"
-=======
 SciMLBase = "1.79.0"
->>>>>>> 0939fdf5
 TerminalLoggers = "0.1"
 julia = "1.6"
 
